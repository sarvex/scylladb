--- conflicted
+++ resolved
@@ -758,7 +758,6 @@
             elif binary.endswith('.a'):
                 f.write('build $builddir/{}/{}: ar.{} {}\n'.format(mode, binary, mode, str.join(' ', objs)))
             else:
-<<<<<<< HEAD
                 if binary.startswith('tests/'):
                     # Our code's debugging information is huge, and multiplied
                     # by many tests yields ridiculous amounts of disk space.
@@ -770,12 +769,9 @@
                         f.write('   libs =  -lthrift -lboost_system $libs\n')
                     f.write('build $builddir/{}/{}_g: link.{} {}\n'.format(mode, binary, mode, str.join(' ', objs)))
                 else:
-                    f.write('build $builddir/{}/{}: link.{} {}\n'.format(mode, binary, mode, str.join(' ', objs)))
+                    f.write('build $builddir/{}/{}: link.{} {} | {}\n'.format(mode, binary, mode, str.join(' ', objs), dpdk_deps))
                 if has_thrift:
                     f.write('   libs =  -lthrift -lboost_system $libs\n')
-=======
-                f.write('build $builddir/{}/{}: link.{} {} | {}\n'.format(mode, binary, mode, str.join(' ', objs), dpdk_deps))
->>>>>>> 63e7f8d9
             for src in srcs:
                 if src.endswith('.cc'):
                     obj = '$builddir/' + mode + '/' + src.replace('.cc', '.o')
@@ -794,18 +790,13 @@
                     raise Exception('No rule for ' + src)
         for obj in compiles:
             src = compiles[obj]
-<<<<<<< HEAD
             gen_headers = list(ragels.keys())
             for th in thrifts:
                 gen_headers += th.headers('$builddir/{}/gen'.format(mode))
             for g in antlr3_grammars:
                 gen_headers += g.headers('$builddir/{}/gen'.format(mode))
             gen_headers += list(swaggers.keys())
-            f.write('build {}: cxx.{} {} || {} \n'.format(obj, mode, src, ' '.join(gen_headers)))
-=======
-            gen_headers = list(ragels.keys()) + list(swaggers.keys())
             f.write('build {}: cxx.{} {} || {} \n'.format(obj, mode, src, ' '.join(gen_headers) + dpdk_deps))
->>>>>>> 63e7f8d9
         for hh in ragels:
             src = ragels[hh]
             f.write('build {}: ragel {}\n'.format(hh, src))
