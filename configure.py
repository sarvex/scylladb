#!/usr/bin/python3
#
# This file is open source software, licensed to you under the terms
# of the Apache License, Version 2.0 (the "License").  See the NOTICE file
# distributed with this work for additional information regarding copyright
# ownership.  You may not use this file except in compliance with the License.
#
# You may obtain a copy of the License at
#
#   http://www.apache.org/licenses/LICENSE-2.0
#
# Unless required by applicable law or agreed to in writing,
# software distributed under the License is distributed on an
# "AS IS" BASIS, WITHOUT WARRANTIES OR CONDITIONS OF ANY
# KIND, either express or implied.  See the License for the
# specific language governing permissions and limitations
# under the License.
#
import os, os.path, textwrap, argparse, sys, shlex, subprocess, tempfile, re

configure_args = str.join(' ', [shlex.quote(x) for x in sys.argv[1:]])

def get_flags():
    with open('/proc/cpuinfo') as f:
        for line in f:
            if line.strip():
                if line.rstrip('\n').startswith('flags'):
                    return re.sub(r'^flags\s+: ', '', line).split()

def add_tristate(arg_parser, name, dest, help):
    arg_parser.add_argument('--enable-' + name, dest = dest, action = 'store_true', default = None,
                            help = 'Enable ' + help)
    arg_parser.add_argument('--disable-' + name, dest = dest, action = 'store_false', default = None,
                            help = 'Disable ' + help)

def apply_tristate(var, test, note, missing):
    if (var is None) or var:
        if test():
            return True
        elif var == True:
            print(missing)
            sys.exit(1)
        else:
            print(note)
            return False
    return False

def pkg_config(option, package):
    output = subprocess.check_output(['pkg-config', option, package])
    return output.decode('utf-8').strip()

#
# dpdk_cflags - fetch the DPDK specific CFLAGS
#
# Run a simple makefile that "includes" the DPDK main makefile and prints the
# MACHINE_CFLAGS value
#
def dpdk_cflags (dpdk_target):
    with tempfile.NamedTemporaryFile() as sfile:
        dpdk_target = os.path.abspath(dpdk_target)
        dpdk_target = re.sub(r'\/+$', '', dpdk_target)
        dpdk_sdk_path = os.path.dirname(dpdk_target)
        dpdk_target_name = os.path.basename(dpdk_target)
        dpdk_arch = dpdk_target_name.split('-')[0]

        sfile.file.write(bytes('include ' + dpdk_sdk_path + '/mk/rte.vars.mk' + "\n", 'utf-8'))
        sfile.file.write(bytes('all:' + "\n\t", 'utf-8'))
        sfile.file.write(bytes('@echo $(MACHINE_CFLAGS)' + "\n", 'utf-8'))
        sfile.file.flush()

        dpdk_cflags = subprocess.check_output(['make', '--no-print-directory',
                                             '-f', sfile.name,
                                             'RTE_SDK=' + dpdk_sdk_path,
                                             'RTE_TARGET=' + dpdk_target_name,
                                             'RTE_ARCH=' + dpdk_arch])
        dpdk_cflags_str = dpdk_cflags.decode('utf-8')
        dpdk_cflags_str = re.sub(r'\n+$', '', dpdk_cflags_str)
        dpdk_cflags_final = ''

        return dpdk_cflags_str

def try_compile(compiler, source = '', flags = []):
    with tempfile.NamedTemporaryFile() as sfile:
        sfile.file.write(bytes(source, 'utf-8'))
        sfile.file.flush()
        return subprocess.call([compiler, '-x', 'c++', '-o', '/dev/null', '-c', sfile.name] + flags,
                               stdout = subprocess.DEVNULL,
                               stderr = subprocess.DEVNULL) == 0

def warning_supported(warning, compiler):
    # gcc ignores -Wno-x even if it is not supported
    adjusted = re.sub('^-Wno-', '-W', warning)
    return try_compile(flags = [adjusted], compiler = compiler)

def debug_flag(compiler):
    src_with_auto = textwrap.dedent('''\
        template <typename T>
        struct x { auto f() {} };

        x<int> a;
        ''')
    if try_compile(source = src_with_auto, flags = ['-g', '-std=gnu++1y'], compiler = compiler):
        return '-g'
    else:
        print('Note: debug information disabled; upgrade your compiler')
        return ''

class Thrift(object):
    def __init__(self, source, service):
        self.source = source
        self.service = service
    def generated(self, gen_dir):
        basename = os.path.splitext(os.path.basename(self.source))[0]
        files = [basename + '_' + ext
                 for ext in ['types.cpp', 'types.h', 'constants.cpp', 'constants.h']]
        files += [self.service + ext
                  for ext in ['.cpp', '.h']]
        return [os.path.join(gen_dir, file) for file in files]
    def headers(self, gen_dir):
        return [x for x in self.generated(gen_dir) if x.endswith('.h')]
    def sources(self, gen_dir):
        return [x for x in self.generated(gen_dir) if x.endswith('.cpp')]
    def objects(self, gen_dir):
        return [x.replace('.cpp', '.o') for x in self.sources(gen_dir)]
    def endswith(self, end):
        return self.source.endswith(end)

class Antlr3Grammar(object):
    def __init__(self, source):
        self.source = source
    def generated(self, gen_dir):
        basename = os.path.splitext(self.source)[0]
        files = [basename + ext
                 for ext in ['Lexer.cpp', 'Lexer.hpp', 'Parser.cpp', 'Parser.hpp']]
        return [os.path.join(gen_dir, file) for file in files]
    def headers(self, gen_dir):
        return [x for x in self.generated(gen_dir) if x.endswith('.hpp')]
    def sources(self, gen_dir):
        return [x for x in self.generated(gen_dir) if x.endswith('.cpp')]
    def objects(self, gen_dir):
        return [x.replace('.cpp', '.o') for x in self.sources(gen_dir)]
    def endswith(self, end):
        return self.source.endswith(end)

modes = {
    'debug': {
        'sanitize': '-fsanitize=address -fsanitize=leak -fsanitize=undefined',
        'sanitize_libs': '-lubsan -lasan',
        'opt': '-O0 -DDEBUG -DDEBUG_SHARED_PTR -DDEFAULT_ALLOCATOR',
        'libs': '',
    },
    'release': {
        'sanitize': '',
        'sanitize_libs': '',
        'opt': '-O2',
        'libs': '',
    },
}

urchin_tests = [
    'tests/urchin/mutation_test',
    'tests/urchin/types_test',
    'tests/urchin/keys_test',
    'tests/urchin/partitioner_test',
    'tests/urchin/frozen_mutation_test',
    'tests/perf/perf_mutation',
    'tests/perf/perf_hash',
    'tests/perf/perf_cql_parser',
    'tests/perf/perf_simple_query',
    'tests/urchin/cql_query_test',
    'tests/urchin/mutation_reader_test',
    'tests/test-serialization',
    'tests/urchin/sstable_test',
    'tests/urchin/sstable_mutation_test',
    'tests/urchin/commitlog_test',
    'tests/cartesian_product_test',
    'tests/urchin/hash_test',
    'tests/urchin/serializer_test',
    'tests/urchin/map_difference_test',
    'tests/urchin/message',
    'tests/urchin/gossip',
    'tests/urchin/gossip_test',
    'tests/urchin/compound_test',
    'tests/urchin/config_test',
    'tests/urchin/gossiping_property_file_snitch_test',
]

tests = [
    'tests/fileiotest',
    'tests/directory_test',
    'tests/linecount',
    'tests/echotest',
    'tests/l3_test',
    'tests/ip_test',
    'tests/timertest',
    'tests/tcp_test',
    'tests/futures_test',
    'tests/foreign_ptr_test',
    'tests/smp_test',
    'tests/thread_test',
    'tests/thread_context_switch',
    'tests/udp_server',
    'tests/udp_client',
    'tests/blkdiscard_test',
    'tests/sstring_test',
    'tests/httpd',
    'tests/memcached/test_ascii_parser',
    'tests/tcp_server',
    'tests/tcp_client',
    'tests/allocator_test',
    'tests/output_stream_test',
    'tests/udp_zero_copy',
    'tests/shared_ptr_test',
    'tests/slab_test',
    'tests/fstream_test',
    'tests/distributed_test',
    'tests/rpc',
    'tests/semaphore_test',
    ]

# urchin
tests += [
    'tests/urchin/bytes_ostream_test',
    'tests/urchin/UUID_test',
    'tests/urchin/murmur_hash_test',
]

apps = [
    'apps/httpd/httpd',
    'seastar',
    'apps/seawreck/seawreck',
    'apps/memcached/memcached',
    ]

tests += urchin_tests

all_artifacts = apps + tests + ['libseastar.a', 'seastar.pc']

arg_parser = argparse.ArgumentParser('Configure seastar')
arg_parser.add_argument('--static', dest = 'static', action = 'store_const', default = '',
                        const = '-static',
                        help = 'Static link (useful for running on hosts outside the build environment')
arg_parser.add_argument('--pie', dest = 'pie', action = 'store_true',
                        help = 'Build position-independent executable (PIE)')
arg_parser.add_argument('--so', dest = 'so', action = 'store_true',
                        help = 'Build shared object (SO) instead of executable')
arg_parser.add_argument('--mode', action='store', choices=list(modes.keys()) + ['all'], default='all')
arg_parser.add_argument('--with', dest='artifacts', action='append', choices=all_artifacts, default=[])
arg_parser.add_argument('--cflags', action = 'store', dest = 'user_cflags', default = '',
                        help = 'Extra flags for the C++ compiler')
arg_parser.add_argument('--ldflags', action = 'store', dest = 'user_ldflags', default = '',
                        help = 'Extra flags for the linker')
arg_parser.add_argument('--compiler', action = 'store', dest = 'cxx', default = 'g++',
                        help = 'C++ compiler path')
arg_parser.add_argument('--with-osv', action = 'store', dest = 'with_osv', default = '',
                        help = 'Shortcut for compile for OSv')
arg_parser.add_argument('--dpdk-target', action = 'store', dest = 'dpdk_target', default = '',
                        help = 'Path to DPDK SDK target location (e.g. <DPDK SDK dir>/x86_64-native-linuxapp-gcc)')
arg_parser.add_argument('--debuginfo', action = 'store', dest = 'debuginfo', type = int, default = 1,
                        help = 'Enable(1)/disable(0)compiler debug information generation')
add_tristate(arg_parser, name = 'hwloc', dest = 'hwloc', help = 'hwloc support')
add_tristate(arg_parser, name = 'xen', dest = 'xen', help = 'Xen support')
args = arg_parser.parse_args()

libnet = [
    'net/proxy.cc',
    'net/virtio.cc',
    'net/dpdk.cc',
    'net/ip.cc',
    'net/ethernet.cc',
    'net/arp.cc',
    'net/native-stack.cc',
    'net/ip_checksum.cc',
    'net/udp.cc',
    'net/tcp.cc',
    'net/dhcp.cc',
    ]

core = [
    'core/reactor.cc',
    'core/fstream.cc',
    'core/posix.cc',
    'core/memory.cc',
    'core/resource.cc',
    'core/scollectd.cc',
    'core/app-template.cc',
    'core/thread.cc',
    'core/dpdk_rte.cc',
    'util/conversions.cc',
    'net/packet.cc',
    'net/posix-stack.cc',
    'net/net.cc',
    'rpc/rpc.cc',
    ]

http = ['http/transformers.cc',
        'http/json_path.cc',
        'http/file_handler.cc',
        'http/common.cc',
        'http/routes.cc',
        'json/json_elements.cc',
        'json/formatter.cc',
        'http/matcher.cc',
        'http/mime_types.cc',
        'http/httpd.cc',
        'http/reply.cc',
        'http/request_parser.rl',
        'http/api_docs.cc',
        ]

api = ['api/api.cc',
       'api/api-doc/storage_service.json',
       'api/storage_service.cc',
       'api/api-doc/commitlog.json',
       'api/commitlog.cc',
       'api/api-doc/gossiper.json',
       'api/gossiper.cc',
       'api/api-doc/failure_detector.json',
       'api/failure_detector.cc',
       'api/api-doc/column_family.json',
       'api/column_family.cc',
       'api/messaging_service.cc',
       'api/api-doc/messaging_service.json',
       ]

boost_test_lib = [
   'tests/test-utils.cc',
   'tests/test_runner.cc',
]

defines = []
libs = '-laio -lboost_program_options -lboost_system -lboost_filesystem -lstdc++ -lm -lboost_unit_test_framework -lboost_thread -lcryptopp -lrt -lyaml-cpp'
hwloc_libs = '-lhwloc -lnuma -lpciaccess -lxml2 -lz'
urchin_libs = '-llz4 -lsnappy -lz'

libs = urchin_libs + ' ' + libs

xen_used = False
def have_xen():
    source  = '#include <stdint.h>\n'
    source += '#include <xen/xen.h>\n'
    source += '#include <xen/sys/evtchn.h>\n'
    source += '#include <xen/sys/gntdev.h>\n'
    source += '#include <xen/sys/gntalloc.h>\n'

    return try_compile(compiler = args.cxx, source = source)

if apply_tristate(args.xen, test = have_xen,
                  note = 'Note: xen-devel not installed.  No Xen support.',
                  missing = 'Error: required package xen-devel not installed.'):
    libs += ' -lxenstore'
    defines.append("HAVE_XEN")
    libnet += [ 'net/xenfront.cc' ]
    core += [
                'core/xen/xenstore.cc',
                'core/xen/gntalloc.cc',
                'core/xen/evtchn.cc',
            ]
    xen_used=True

if xen_used and args.dpdk_target:
    print("Error: only xen or dpdk can be used, not both.")
    sys.exit(1)

memcache_base = [
    'apps/memcached/ascii.rl'
] + libnet + core

cassandra_interface = Thrift(source = 'interface/cassandra.thrift', service = 'Cassandra')

urchin_core = (['database.cc',
                 'schema.cc',
                 'bytes.cc',
                 'mutation.cc',
                 'frozen_mutation.cc',
                 'mutation_partition.cc',
                 'mutation_partition_view.cc',
                 'mutation_partition_serializer.cc',
                 'mutation_reader.cc',
                 'keys.cc',
                 'sstables/sstables.cc',
                 'sstables/compress.cc',
                 'sstables/row.cc',
                 'sstables/key.cc',
                 'sstables/partition.cc',
                 'sstables/filter.cc',
                 'log.cc',
                 'transport/server.cc',
                 'cql3/abstract_marker.cc',
                 'cql3/cql3_type.cc',
                 'cql3/operation.cc',
                 'cql3/lists.cc',
                 'cql3/sets.cc',
                 'cql3/maps.cc',
                 'cql3/functions/functions.cc',
                 'cql3/statements/cf_prop_defs.cc',
                 'cql3/statements/create_table_statement.cc',
                 'cql3/statements/schema_altering_statement.cc',
                 'cql3/statements/modification_statement.cc',
                 'cql3/statements/update_statement.cc',
                 'cql3/statements/delete_statement.cc',
                 'cql3/statements/batch_statement.cc',
                 'cql3/statements/select_statement.cc',
                 'cql3/statements/use_statement.cc',
                 'cql3/statements/index_prop_defs.cc',
                 'cql3/statements/index_target.cc',
                 'cql3/statements/create_index_statement.cc',
                 'cql3/update_parameters.cc',
                 'thrift/handler.cc',
                 'thrift/server.cc',
                 'thrift/thrift_validation.cc',
                 'utils/murmur_hash.cc',
                 'utils/uuid.cc',
                 'types.cc',
                 'validation.cc',
                 'service/migration_manager.cc',
                 'service/storage_proxy.cc',
                 'cql3/operator.cc',
                 'cql3/relation.cc',
                 'cql3/column_identifier.cc',
                 'cql3/constants.cc',
                 'cql3/query_processor.cc',
                 'cql3/query_options.cc',
                 'cql3/single_column_relation.cc',
                 'cql3/column_condition.cc',
                 'cql3/selection/abstract_function_selector.cc',
                 'cql3/selection/simple_selector.cc',
                 'cql3/selection/selectable.cc',
                 'cql3/selection/selector_factories.cc',
                 'cql3/selection/selection.cc',
                 'cql3/selection/selector.cc',
                 'cql3/restrictions/statement_restrictions.cc',
                 'db/system_keyspace.cc',
                 'db/legacy_schema_tables.cc',
                 'db/commitlog/commitlog.cc',
                 'db/serializer.cc',
                 'db/config.cc',
                 'db/index/secondary_index.cc',
                 'db/marshal/type_parser.cc',
                 'io/io.cc',
                 'utils/utils.cc',
                 'utils/UUID_gen.cc',
                 'utils/i_filter.cc',
                 'utils/bloom_filter.cc',
                 'utils/bloom_calculations.cc',
                 'gms/version_generator.cc',
                 'gms/versioned_value.cc',
                 'gms/gossiper.cc',
                 'gms/failure_detector.cc',
                 'gms/gms.cc',
                 'dht/dht.cc',
                 'dht/i_partitioner.cc',
                 'dht/murmur3_partitioner.cc',
                 'unimplemented.cc',
                 'query.cc',
                 'query-result-set.cc',
                 'locator/abstract_replication_strategy.cc',
                 'locator/simple_strategy.cc',
                 'locator/token_metadata.cc',
                 'locator/locator.cc',
                 'locator/snitch_base.cc',
                 'locator/simple_snitch.cc',
                 'locator/rack_inferring_snitch.cc',
                 'locator/gossiping_property_file_snitch.cc',
                 'message/messaging_service.cc',
                 'service/storage_service.cc',
                 'streaming/streaming.cc',
                 'streaming/stream_session.cc',
                 'streaming/stream_request.cc',
                 'streaming/stream_summary.cc',
                 'streaming/stream_transfer_task.cc',
                 'streaming/stream_receive_task.cc',
                 ]
                + [Antlr3Grammar('cql3/Cql.g')]
                + [Thrift('interface/cassandra.thrift', 'Cassandra')]
                + core + libnet)

urchin_tests_dependencies = urchin_core + http + api + [
    'tests/urchin/cql_test_env.cc',
    'tests/urchin/cql_assertions.cc',
]

deps = {
    'libseastar.a' : core + libnet,
    'seastar.pc': [],
<<<<<<< HEAD
    'seastar': ['main.cc'] + http + api + urchin_core,
    'tests/test-reactor': ['tests/test-reactor.cc'] + core,
=======
    'apps/seastar/seastar': ['apps/seastar/main.cc'] + core,
>>>>>>> 439b9c84
    'apps/httpd/httpd': ['apps/httpd/demo.json', 'apps/httpd/main.cc'] + http + libnet + core,
    'apps/memcached/memcached': ['apps/memcached/memcache.cc'] + memcache_base,
    'tests/memcached/test_ascii_parser': ['tests/memcached/test_ascii_parser.cc'] + memcache_base + boost_test_lib,
    'tests/fileiotest': ['tests/fileiotest.cc'] + core,
    'tests/directory_test': ['tests/directory_test.cc'] + core,
    'tests/linecount': ['tests/linecount.cc'] + core,
    'tests/echotest': ['tests/echotest.cc'] + core + libnet,
    'tests/l3_test': ['tests/l3_test.cc'] + core + libnet,
    'tests/ip_test': ['tests/ip_test.cc'] + core + libnet,
    'tests/tcp_test': ['tests/tcp_test.cc'] + core + libnet,
    'tests/timertest': ['tests/timertest.cc'] + core,
    'tests/futures_test': ['tests/futures_test.cc'] + core + boost_test_lib,
    'tests/foreign_ptr_test': ['tests/foreign_ptr_test.cc'] + core + boost_test_lib,
    'tests/semaphore_test': ['tests/semaphore_test.cc'] + core + boost_test_lib,
    'tests/smp_test': ['tests/smp_test.cc'] + core,
    'tests/thread_test': ['tests/thread_test.cc'] + core + boost_test_lib,
    'tests/thread_context_switch': ['tests/thread_context_switch.cc'] + core,
    'tests/udp_server': ['tests/udp_server.cc'] + core + libnet,
    'tests/udp_client': ['tests/udp_client.cc'] + core + libnet,
    'tests/tcp_server': ['tests/tcp_server.cc'] + core + libnet,
    'tests/tcp_client': ['tests/tcp_client.cc'] + core + libnet,
    'apps/seawreck/seawreck': ['apps/seawreck/seawreck.cc', 'apps/seawreck/http_response_parser.rl'] + core + libnet,
    'tests/blkdiscard_test': ['tests/blkdiscard_test.cc'] + core,
    'tests/sstring_test': ['tests/sstring_test.cc'] + core,
    'tests/httpd': ['tests/httpd.cc'] + http + core + boost_test_lib,
    'tests/allocator_test': ['tests/allocator_test.cc', 'core/memory.cc', 'core/posix.cc'],
    'tests/output_stream_test': ['tests/output_stream_test.cc'] + core + libnet + boost_test_lib,
    'tests/udp_zero_copy': ['tests/udp_zero_copy.cc'] + core + libnet,
    'tests/shared_ptr_test': ['tests/shared_ptr_test.cc'] + core,
    'tests/slab_test': ['tests/slab_test.cc'] + core,
    'tests/fstream_test': ['tests/fstream_test.cc'] + core + boost_test_lib,
    'tests/distributed_test': ['tests/distributed_test.cc'] + core,
    'tests/rpc': ['tests/rpc.cc'] + core + libnet,
    'tests/urchin/gossiping_property_file_snitch_test': ['tests/urchin/gossiping_property_file_snitch_test.cc'] + urchin_core,
}

for t in urchin_tests:
    deps[t] = urchin_tests_dependencies + [t + '.cc']

deps['tests/urchin/mutation_test'] += boost_test_lib
deps['tests/urchin/cql_query_test'] += boost_test_lib
deps['tests/urchin/mutation_reader_test'] += boost_test_lib
deps['tests/urchin/commitlog_test'] += boost_test_lib
deps['tests/urchin/config_test'] += boost_test_lib
deps['tests/urchin/sstable_test'] += boost_test_lib + ['tests/urchin/sstable_datafile_test.cc']
deps['tests/urchin/sstable_mutation_test'] += boost_test_lib
deps['tests/urchin/hash_test'] += boost_test_lib
deps['tests/urchin/serializer_test'] += boost_test_lib
deps['tests/urchin/gossip_test'] += boost_test_lib
deps['tests/urchin/gossiping_property_file_snitch_test'] += boost_test_lib

deps['tests/urchin/bytes_ostream_test'] = ['tests/urchin/bytes_ostream_test.cc']
deps['tests/urchin/UUID_test'] = ['utils/UUID_gen.cc', 'tests/urchin/UUID_test.cc']
deps['tests/urchin/murmur_hash_test'] = ['bytes.cc', 'utils/murmur_hash.cc', 'tests/urchin/murmur_hash_test.cc']

warnings = [
    '-Wno-mismatched-tags',  # clang-only
    ]

# The "--with-osv=<path>" parameter is a shortcut for a bunch of other
# settings:
if args.with_osv:
    args.so = True
    args.hwloc = False
    args.user_cflags = (args.user_cflags +
        ' -DDEFAULT_ALLOCATOR -fvisibility=default -DHAVE_OSV -I' +
        args.with_osv + ' -I' + args.with_osv + '/include -I' +
        args.with_osv + '/arch/x64')

if args.dpdk_target:
    args.user_cflags = (args.user_cflags +
        ' -DHAVE_DPDK -I' + args.dpdk_target + '/include ' +
        dpdk_cflags(args.dpdk_target) +
        ' -Wno-error=literal-suffix -Wno-literal-suffix -Wno-invalid-offsetof')
    libs += (' -L' + args.dpdk_target + '/lib ')
    if args.with_osv:
        libs += '-lintel_dpdk -lrt -lm -ldl'
    else:
        libs += '-Wl,--whole-archive -lrte_pmd_bond -lrte_pmd_vmxnet3_uio -lrte_pmd_virtio_uio -lrte_pmd_i40e -lrte_pmd_ixgbe -lrte_pmd_e1000 -lrte_pmd_ring -Wl,--no-whole-archive -lrte_distributor -lrte_pipeline -lrte_table -lrte_port -lrte_timer -lrte_hash -lrte_lpm -lrte_power -lrte_acl -lrte_meter -lrte_sched -lrte_kvargs -lrte_mbuf -lrte_ip_frag -lethdev -lrte_eal -lrte_malloc -lrte_mempool -lrte_ring -lrte_cmdline -lrte_cfgfile -lrt -lm -ldl'

args.user_cflags += " " + pkg_config("--cflags", "jsoncpp")
libs += " " + pkg_config("--libs", "jsoncpp")

warnings = [w
            for w in warnings
            if warning_supported(warning = w, compiler = args.cxx)]

warnings = ' '.join(warnings)

dbgflag = debug_flag(args.cxx) if args.debuginfo else ''

def have_hwloc():
    return try_compile(compiler = args.cxx, source = '#include <hwloc.h>\n#include <numa.h>')

if apply_tristate(args.hwloc, test = have_hwloc,
                  note = 'Note: hwloc-devel/numactl-devel not installed.  No NUMA support.',
                  missing = 'Error: required packages hwloc-devel/numactl-devel not installed.'):
    libs += ' ' + hwloc_libs
    defines.append('HAVE_HWLOC')
    defines.append('HAVE_NUMA')

if args.so:
    args.pie = '-shared'
    args.fpie = '-fpic'
elif args.pie:
    args.pie = '-pie'
    args.fpie = '-fpie'
else:
    args.pie = ''
    args.fpie = ''

defines = ' '.join(['-D' + d for d in defines])

globals().update(vars(args))

total_memory = os.sysconf('SC_PAGE_SIZE') * os.sysconf('SC_PHYS_PAGES')
link_pool_depth = max(int(total_memory / 7e9), 1)

build_modes = modes if args.mode == 'all' else [args.mode]
build_artifacts = all_artifacts if not args.artifacts else args.artifacts

outdir = 'build'
buildfile = 'build.ninja'
os.makedirs(outdir, exist_ok = True)
do_sanitize = True
if args.static:
    do_sanitize = False
with open(buildfile, 'w') as f:
    f.write(textwrap.dedent('''\
        configure_args = {configure_args}
        builddir = {outdir}
        cxx = {cxx}
        # we disable _FORTIFY_SOURCE because it generates false positives with longjmp() (core/thread.cc)
        cxxflags = -std=gnu++1y {dbgflag} {fpie} -Wall -Werror -fvisibility=hidden -pthread -I. -U_FORTIFY_SOURCE {user_cflags} {warnings} {defines}
        ldflags = {dbgflag} -Wl,--no-as-needed {static} {pie} -fvisibility=hidden -pthread {user_ldflags}
        libs = {libs}
        pool link_pool
            depth = {link_pool_depth}
        rule ragel
            command = ragel -G2 -o $out $in
            description = RAGEL $out
        rule gen
            command = echo -e $text > $out
            description = GEN $out
        rule swagger
            command = json/json2code.py -f $in -o $out
            description = SWAGGER $out
        ''').format(**globals()))
    for mode in build_modes:
        modeval = modes[mode]
        if modeval['sanitize'] and not do_sanitize:
            print('Note: --static disables debug mode sanitizers')
            modeval['sanitize'] = ''
            modeval['sanitize_libs'] = ''
        f.write(textwrap.dedent('''\
            cxxflags_{mode} = {sanitize} {opt} -I $builddir/{mode}/gen
            libs_{mode} = {libs} {sanitize_libs}
            rule cxx.{mode}
              command = $cxx -MMD -MT $out -MF $out.d $cxxflags $cxxflags_{mode} -c -o $out $in
              description = CXX $out
              depfile = $out.d
            rule link.{mode}
              command = $cxx  $cxxflags_{mode} $ldflags -o $out $in $libs $libs_{mode}
              description = LINK $out
              pool = link_pool
            rule link_stripped.{mode}
              command = $cxx  $cxxflags_{mode} -s $ldflags -o $out $in $libs $libs_{mode}
              description = LINK (stripped) $out
              pool = link_pool
            rule ar.{mode}
              command = rm -f $out; ar cr $out $in; ranlib $out
              description = AR $out
            rule thrift.{mode}
                command = thrift -gen cpp:cob_style -out $builddir/{mode}/gen $in
                description = THRIFT $in
            rule antlr3.{mode}
                command = sed -e '/^#if 0/,/^#endif/d' $in > $builddir/{mode}/gen/$in && antlr3 $builddir/{mode}/gen/$in && sed -i 's/^\\( *\)\\(ImplTraits::CommonTokenType\\* [a-zA-Z0-9_]* = NULL;\\)$$/\\1const \\2/' build/{mode}/gen/${{stem}}Parser.cpp
                description = ANTLR3 $in
            ''').format(mode = mode, **modeval))
        f.write('build {mode}: phony {artifacts}\n'.format(mode = mode,
            artifacts = str.join(' ', ('$builddir/' + mode + '/' + x for x in build_artifacts))))
        compiles = {}
        ragels = {}
        swaggers = {}
        thrifts = set()
        antlr3_grammars = set()
        for binary in build_artifacts:
            srcs = deps[binary]
            objs = ['$builddir/' + mode + '/' + src.replace('.cc', '.o')
                    for src in srcs
                    if src.endswith('.cc')]
            has_thrift = False
            for dep in deps[binary]:
                if isinstance(dep, Thrift):
                    has_thrift = True
                    objs += dep.objects('$builddir/' + mode + '/gen')
                if isinstance(dep, Antlr3Grammar):
                    objs += dep.objects('$builddir/' + mode + '/gen')
            if binary.endswith('.pc'):
                vars = modeval.copy()
                vars.update(globals())
                pc = textwrap.dedent('''\
                        Name: Seastar
                        URL: http://seastar-project.org/
                        Description: Advanced C++ framework for high-performance server applications on modern hardware.
                        Version: 1.0
                        Libs: -L{srcdir}/{builddir} -Wl,--whole-archive -lseastar -Wl,--no-whole-archive {dbgflag} -Wl,--no-as-needed {static} {pie} -fvisibility=hidden -pthread {user_ldflags} {libs} {sanitize_libs}
                        Cflags: -std=gnu++1y {dbgflag} {fpie} -Wall -Werror -fvisibility=hidden -pthread -I{srcdir} -I{srcdir}/{builddir}/gen {user_cflags} {warnings} {defines} {sanitize} {opt}
                        ''').format(builddir = 'build/' + mode, srcdir = os.getcwd(), **vars)
                f.write('build $builddir/{}/{}: gen\n  text = {}\n'.format(mode, binary, repr(pc)))
            elif binary.endswith('.a'):
                f.write('build $builddir/{}/{}: ar.{} {}\n'.format(mode, binary, mode, str.join(' ', objs)))
            else:
                if binary.startswith('tests/'):
                    # Our code's debugging information is huge, and multiplied
                    # by many tests yields ridiculous amounts of disk space.
                    # So we strip the tests by default; The user can very
                    # quickly re-link the test unstripped by adding a "_g"
                    # to the test name, e.g., "ninja build/release/testname_g"
                    f.write('build $builddir/{}/{}: link_stripped.{} {}\n'.format(mode, binary, mode, str.join(' ', objs)))
                    if has_thrift:
                        f.write('   libs =  -lthrift -lboost_system $libs\n')
                    f.write('build $builddir/{}/{}_g: link.{} {}\n'.format(mode, binary, mode, str.join(' ', objs)))
                else:
                    f.write('build $builddir/{}/{}: link.{} {}\n'.format(mode, binary, mode, str.join(' ', objs)))
                if has_thrift:
                    f.write('   libs =  -lthrift -lboost_system $libs\n')
            for src in srcs:
                if src.endswith('.cc'):
                    obj = '$builddir/' + mode + '/' + src.replace('.cc', '.o')
                    compiles[obj] = src
                elif src.endswith('.rl'):
                    hh = '$builddir/' + mode + '/gen/' + src.replace('.rl', '.hh')
                    ragels[hh] = src
                elif src.endswith('.json'):
                    hh = '$builddir/' + mode + '/gen/' + src + '.hh'
                    swaggers[hh] = src
                elif src.endswith('.thrift'):
                    thrifts.add(src)
                elif src.endswith('.g'):
                    antlr3_grammars.add(src)
                else:
                    raise Exception('No rule for ' + src)
        for obj in compiles:
            src = compiles[obj]
            gen_headers = list(ragels.keys())
            for th in thrifts:
                gen_headers += th.headers('$builddir/{}/gen'.format(mode))
            for g in antlr3_grammars:
                gen_headers += g.headers('$builddir/{}/gen'.format(mode))
            gen_headers += list(swaggers.keys())
            f.write('build {}: cxx.{} {} || {} \n'.format(obj, mode, src, ' '.join(gen_headers)))
        for hh in ragels:
            src = ragels[hh]
            f.write('build {}: ragel {}\n'.format(hh, src))
        for hh in swaggers:
            src = swaggers[hh]
            f.write('build {}: swagger {}\n'.format(hh,src))
        for thrift in thrifts:
            outs = ' '.join(thrift.generated('$builddir/{}/gen'.format(mode)))
            f.write('build {}: thrift.{} {}\n'.format(outs, mode, thrift.source))
            for cc in thrift.sources('$builddir/{}/gen'.format(mode)):
                obj = cc.replace('.cpp', '.o')
                f.write('build {}: cxx.{} {}\n'.format(obj, mode, cc))
        for grammar in antlr3_grammars:
            outs = ' '.join(grammar.generated('$builddir/{}/gen'.format(mode)))
            f.write('build {}: antlr3.{} {}\n  stem = {}\n'.format(outs, mode, grammar.source,
                                                                   grammar.source.rsplit('.', 1)[0]))
            for cc in grammar.sources('$builddir/{}/gen'.format(mode)):
                obj = cc.replace('.cpp', '.o')
                f.write('build {}: cxx.{} {}\n'.format(obj, mode, cc))
    f.write(textwrap.dedent('''\
        rule configure
          command = python3 configure.py $configure_args
          generator = 1
        build build.ninja: configure | configure.py
        rule cscope
            command = find -name '*.[chS]' -o -name "*.cc" -o -name "*.hh" | cscope -bq -i-
            description = CSCOPE
        build cscope: cscope
        default {modes_list}
        ''').format(modes_list = ' '.join(build_modes), **globals()))<|MERGE_RESOLUTION|>--- conflicted
+++ resolved
@@ -483,12 +483,7 @@
 deps = {
     'libseastar.a' : core + libnet,
     'seastar.pc': [],
-<<<<<<< HEAD
     'seastar': ['main.cc'] + http + api + urchin_core,
-    'tests/test-reactor': ['tests/test-reactor.cc'] + core,
-=======
-    'apps/seastar/seastar': ['apps/seastar/main.cc'] + core,
->>>>>>> 439b9c84
     'apps/httpd/httpd': ['apps/httpd/demo.json', 'apps/httpd/main.cc'] + http + libnet + core,
     'apps/memcached/memcached': ['apps/memcached/memcache.cc'] + memcache_base,
     'tests/memcached/test_ascii_parser': ['tests/memcached/test_ascii_parser.cc'] + memcache_base + boost_test_lib,
